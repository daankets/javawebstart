--- conflicted
+++ resolved
@@ -1,10 +1,6 @@
 {
 	"name": "javawebstart",
-<<<<<<< HEAD
 	"version": "1.1.0",
-=======
-	"version": "1.0.1",
->>>>>>> 1e30a67c
 	"description": "A module for running JNLP files or urls",
 	"main": "lib/index.js",
 	"author": {
